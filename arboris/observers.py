--- conflicted
+++ resolved
@@ -194,14 +194,8 @@
     The :class:`arboris.core.MovingSubFrame` instances are not saved yet.
 
     """
-<<<<<<< HEAD
-    def __init__(self, filename, group = "/",
-                 mode = 'a', save_viewer_data = True ,
-                 save_dyn_model = False):
-=======
     def __init__(self, filename, group="/", mode='a', save_state=False,
                  save_transforms=True, flat=False, save_model=False):
->>>>>>> e203ec39
         import h5py
         arboris.core.Observer.__init__(self)
         # hdf5 file handlers
@@ -211,10 +205,6 @@
             if g:
                 self._root = self._root.require_group(g)
         # what to save
-<<<<<<< HEAD
-        self._save_viewer_data = save_viewer_data
-        self._save_dyn_model = save_dyn_model
-=======
         self._save_state = save_state
         self._save_transforms = save_transforms
         self._flat = flat
@@ -223,7 +213,6 @@
     @property
     def root(self):
         return self._root
->>>>>>> e203ec39
 
     def init(self, world, timeline):
         """Create the datasets.
@@ -232,30 +221,6 @@
         self._nb_steps = len(timeline)-1
         self._current_step = 0
         self._root.require_dataset("timeline", (self._nb_steps,), 'f8')
-<<<<<<< HEAD
-
-        if self._save_viewer_data:
-            self._matrix = self._world.getbodies()[1:]
-            for m in self._matrix:
-                d = self._transforms.require_dataset(m.name,
-				               (self._nb_steps, 4,4), 'f8')
-                #d.attrs["ArborisViewerType"] = "matrix"
-            #self._wrench = []
-            #for w in self._wrench:
-            #    d = self._root.require_dataset(w.name,
-            #        (self._nb_steps, 6), 'f8')
-            #    d.attrs["ArborisViewerType"] = "wrench"
-            #    dset.attrs["ArborisViewerParent"] = w.parent.name
-        if self._save_dyn_model:
-            ndof = self._world.ndof
-            #self._root.require_dataset("gpos",
-            #        (self._nb_steps, 4, 4), 'f8')
-            self._root.require_dataset("gvel",
-                    (self._nb_steps, ndof), 'f8')
-            self._root.require_dataset("mass",
-                    (self._nb_steps, ndof, ndof), 'f8')
-            self._root.require_dataset("nleffects",
-=======
         if self._save_state:
             self._gpositions = self._root.require_group('gpositions')
             self._gvelocities = self._root.require_group('gvelocities')
@@ -285,7 +250,6 @@
             self._model.require_dataset("mass",
                     (self._nb_steps, ndof, ndof), 'f8')
             self._model.require_dataset("admittance",
->>>>>>> e203ec39
                     (self._nb_steps, ndof, ndof), 'f8')
             self._model.require_dataset("nleffects",
                     (self._nb_steps, ndof, ndof), 'f8')
